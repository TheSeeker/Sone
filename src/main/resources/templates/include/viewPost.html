<a name="post-<% post.id|html>"></a>
<div id="<% post.id|html>" class="post<%if loop.last> last<%/if><%if post.new> new<%/if>">
	<div class="post-time hidden"><% post.time|html></div>
	<div class="avatar">
		<img src="/WoT/GetIdenticon?identity=<% post.sone.id|html>&amp;width=48&height=48" width="48" height="48" alt="Avatar Image" />
	</div>
	<div class="inner-part">
		<div>
			<div class="author profile-link"><a href="viewSone.html?sone=<% post.sone.id|html>"><% post.sone.niceName|html></a></div>
<<<<<<< HEAD
			<div class="text"><% post.text></div>
=======
			<%ifnull !post.recipient>
				<span class="recipient-to">→</span>
				<%ifnull post.recipient.identity>
					<div class="recipient profile-link"><a href="viewSone.html?sone=<% post.recipient.id|html>"><% View.Post.UnknownAuthor|l10n|html></a></div>
				<%else>
					<div class="recipient profile-link"><a href="viewSone.html?sone=<% post.recipient.id|html>"><% post.recipient.niceName|html></a></div>
				<%/if>
			<%/if>
			<div class="text"><% post.text|html></div>
>>>>>>> 96fcb6d2
		</div>
		<div class="post-status-line status-line">
			<div class="time"><a href="viewPost.html?post=<% post.id|html>"><% post.time|date format="MMM d, yyyy, HH:mm:ss"></a></div>
			<div class="likes<%if post.likes.size|match value=0> hidden<%/if>"><span title="<% post.likes.soneNames|html>">⬆<span class="like-count"><% post.likes.size></span></span></div>
			<%ifnull ! currentSone>
				<form class="like like-post<%if post.liked> hidden<%/if>" action="like.html" method="post">
					<input type="hidden" name="formPassword" value="<% formPassword|html>" />
					<input type="hidden" name="returnPage" value="<% request.uri|html>" />
					<input type="hidden" name="type" value="post" />
					<input type="hidden" name="post" value="<% post.id|html>" />
					<button type="submit" value="1"><%= View.Post.LikeLink|l10n|html></button>
				</form>
				<form class="unlike unlike-post<%if ! post.liked> hidden<%/if>" action="unlike.html" method="post">
					<input type="hidden" name="formPassword" value="<% formPassword|html>" />
					<input type="hidden" name="returnPage" value="<% request.uri|html>" />
					<input type="hidden" name="type" value="post" />
					<input type="hidden" name="post" value="<% post.id|html>" />
					<button type="submit" value="1"><%= View.Post.UnlikeLink|l10n|html></button>
				</form>
			<%/if>
			<%if post.sone.current>
				<form class="delete delete-post" action="deletePost.html" method="post">
					<input type="hidden" name="formPassword" value="<% formPassword|html>" />
					<input type="hidden" name="returnPage" value="<% request.uri|html>" />
					<input type="hidden" name="post" value="<% post.id|html>" />
					<button type="submit"><%= View.Post.DeleteLink|l10n|html></button>
				</form>
			<%/if>
		</div>
		<div class="replies">
			<%foreach post.replies reply>
				<%include include/viewReply.html>
			<%/foreach>
			<%ifnull ! currentSone>
				<div class="create-reply">
					<form method="post" action="createReply.html">
						<input type="hidden" name="formPassword" value="<% formPassword|html>" />
						<input type="hidden" name="returnPage" value="<% request.uri|html>" />
						<input type="hidden" name="post" value="<% post.id|html>" />
						<input type="text" class="reply-input" name="text" value="" />
						<button type="submit"><%= View.Post.SendReply|l10n|html></button>
					</form>
				</div>
			<%/if>
		</div>
	</div>
</div><|MERGE_RESOLUTION|>--- conflicted
+++ resolved
@@ -7,9 +7,6 @@
 	<div class="inner-part">
 		<div>
 			<div class="author profile-link"><a href="viewSone.html?sone=<% post.sone.id|html>"><% post.sone.niceName|html></a></div>
-<<<<<<< HEAD
-			<div class="text"><% post.text></div>
-=======
 			<%ifnull !post.recipient>
 				<span class="recipient-to">→</span>
 				<%ifnull post.recipient.identity>
@@ -18,8 +15,7 @@
 					<div class="recipient profile-link"><a href="viewSone.html?sone=<% post.recipient.id|html>"><% post.recipient.niceName|html></a></div>
 				<%/if>
 			<%/if>
-			<div class="text"><% post.text|html></div>
->>>>>>> 96fcb6d2
+			<div class="text"><% post.text></div>
 		</div>
 		<div class="post-status-line status-line">
 			<div class="time"><a href="viewPost.html?post=<% post.id|html>"><% post.time|date format="MMM d, yyyy, HH:mm:ss"></a></div>
