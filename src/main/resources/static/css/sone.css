/* Sone Main CSS File */

/* first, override some fproxy rules. */
#sone div, #sone span, #sone .post .time,#sone .post .delete,#sone .post .show-reply-form, input[type=text], textarea {
	font: inherit;
}

input[type=text], textarea {
	font-size: 90%;
	margin: 0.5ex;
	margin-left: 0;
	border: solid 1px #ccc;
	padding: 0.5ex;
	height: 1.5em;
	width: 50em;
	outline: none;
}

input[type=text].short {
	width: 25em;
}

textarea {
	height: 4em;
}

#sone button {
	background-color: #ddd;
	border-width: 1px;
	color: #444;
	padding: 0.5ex 1.5ex;
}

#sone form {
	margin: 0px;
}

#sone select {
	color: #444;
	padding: 0.5ex 1.5ex;
}

/* now for the real stuff. */

#sone {
	width: 55em;
	margin: auto;
}

#sone .hidden {
	display: none;
}

#sone #formPassword {
	display: none;
}

#sone a, #sone a:link, #sone a:visited {
	color: rgb(28, 131, 191);
	font-size: inherit;
	text-decoration: none;
}

#sone a:active, #sone a:hover {
	color: rgb(255, 172, 0);
}

#sone a.link {
	cursor: pointer;
}

#sone a.internet {
	color: rgb(255, 0, 0);
}

#sone a.internet:before {
	content: '⚠ ';
}

#sone a.freenet:before {
	content: '» ';
}

#sone a.freenet-trusted {
	color: rgb(0, 128, 0);
}

#sone a.freenet-trusted:before {
	content: '★ ';
}

#sone a.in-page-link:before {
	content: '↓ ';
}

#sone a img {
	border: none;
}

#sone #main.offline {
	opacity: 0.5;
}

#sone #offline-marker {
	display: none;
	position: fixed;
	top: 2em;
	right: 2em;
	width: 128px;
	height: 128px;
	background-image: url("../images/sone-offline.png");
}

#sone #notification-area {
	margin-top: 1em;
}

#sone #notification-area .notification {
	padding: 1ex;
	border: solid 1px #ccc;
	background-color: #ffffa0;
	margin-bottom: 1ex;
	min-height: 3.5ex;
}

#sone #notification-area .notification button {
	margin-left: 1ex;
}

#sone #notification-area .notification .dismiss {
	float: right;
}

#sone #notification-area .notification .post-count {
	margin-left: 1ex;
}

#sone #notification-area .notification .mark-as-read {
	float: right;
}

#sone #notification-area .notification .hidden {
	display: none;
}

#sone #notification-area #local-post-notification, #sone #notification-area #local-reply-notification {
	display: none;
}

#sone #plugin-warning {
	border: solid 0.5em red;
	padding: 0.5em;
	margin-bottom: 1em;
}

#sone #profile {
	height: 80px;
	margin-top: 1em;
	margin-bottom: 1ex;
}

#sone .profile-link {
	font-weight: bold;
	color: rgb(28, 131, 191);
}

#sone #profile.online .picture {
	position: absolute;
}

#sone #profile.offline .picture {
	position: absolute;
}

#sone #profile.offline .edit-profile-link, #sone #profile.offline .profile-link {
	display: none;
}

#sone #profile .edit-profile-link {
	font-size: 85%;
}

#sone #home-sone {
	margin-top: 1ex;
	margin-left: 80px;
	padding-left: 1ex;
}

#sone #update-status {
	margin-bottom: 1em;
}

#sone #update-status label, #sone #post-message label {
	display: none;
}

#sone #update-status input[type=text] {
	width: 45em;
}

#sone #update-status textarea {
	width: 45em;
}

#sone #update-status button {
	float: right;
}

#sone #update-status .select-sender, #sone .create-reply .select-sender, #sone #post-message .select-sender {
	display: none;
}

#sone #update-status .select-sender button, #sone #post-message .select-sender button {
	display: inline;
	float: left;
}

#sone .nice-name {
	font-weight: bold;
}

#sone #main {
	padding: 1em;
	padding-top: 0px;
}

#sone #edit-profile #birth-day, #sone #edit-profile #birth-month, #sone #edit-profile #birth-year {
	display: inline;
	width: 15em;
}

#sone #edit-profile #birth-day input, #sone #edit-profile #birth-month input, #sone #edit-profile #birth-year input {
	width: 4em;
	text-align: right;
}

#sone .post {
	padding: 1ex 0px;
	border-bottom: solid 1px #ccc;
	clear: both;
	position: relative;
}

#sone .post.new {
	background-color: #ffffa0;
	padding-left: 1ex;
}

#sone .post.last {
	padding: 1ex 0px;
	border-bottom: none;
}

#sone .post .sone-menu {
	position: absolute;
	top: 0;
	left: -1ex;
	padding: 1ex 1ex;
	margin: -1px -1px;
	display: none;
	background-color: rgb(255, 255, 224);
	border: solid 1px rgb(0, 0, 0);
	z-index: 1;
}

#sone .post .sone-menu .avatar {
	position: absolute;
	margin-right: 1ex;
}

#sone .post .sone-menu .inner-menu {
	margin-left: 64px;
	padding-left: 1ex;
	min-height: 64px;
}

#sone .sone-menu .follow, #sone .sone-menu .unfollow {
	cursor: pointer;
}

#sone .post > .avatar {
	position: absolute;
}

#sone .post > .inner-part {
	margin-left: 48px;
	padding-left: 0.5em;
	min-height: 48px;
}

#sone .post .author, #sone .post .recipient {
	display: inline;
	font-weight: bold;
}

<<<<<<< HEAD
#sone .post .text, #sone .post .raw-text, #sone .post .short-text {
=======
#sone .post .author-wot-link {
	font-size: 90%;
}

#sone .post .text, #sone .post .raw-text {
>>>>>>> e5b1a360
	display: inline;
	white-space: pre-wrap;
	word-wrap: break-word;
}

#sone .post .text.hidden, #sone .post .raw-text.hidden, #sone .post .short-text.hidden {
	display: none;
}

#sone .post .expand-post-text:before, #sone .post .expand-reply-text:before {
	content: "» ";
}

#sone .post .shrink-post-text:before, #sone .post .shrink-reply-text:before {
	content: "« ";
}

#sone .post .shrink-post-text {
	cursor: pointer;
}

#sone .post .status-line {
	margin-top: 0.5ex;
	font-size: 85%;
}

#sone .separator {
	font: inherit;
	color: rgb(28, 131, 191);
}

#sone .show-source, #sone .show-reply-source {
	display: inline;
}

#sone .permalink {
	display: inline;
}

#sone .post .bookmarks {
	display: inline;
	color: rgb(28, 131, 191);
}

#sone .post .bookmark, #sone .post .unbookmark {
	display: inline;
	font: inherit;
	margin: 0px;
}

#sone .post .time {
	display: inline;
	color: #666;
}

#sone .post .delete, #sone .post .likes, #sone .post .like, #sone .post .unlike, #sone .post .trust, #sone .post .distrust, #sone .post .untrust {
	display: inline;
	font: inherit;
	margin: 0px;
}

#sone .post .likes.hidden {
	display: none;
}

#sone .post .like.hidden, #sone .post .unlike.hidden, #sone .post .trust.hidden, #sone .post .distrust.hidden, #sone .post .untrust.hidden, #sone .post .bookmark.hidden, #sone .post .unbookmark.hidden {
	display: none;
}

#sone .post .delete button, #sone .post .like button, #sone .post .unlike button, #sone .post .trust button, #sone .post .distrust button, #sone .post .untrust button, #sone .post .bookmark button, #sone .post .unbookmark button {
	border: 0px;
	background: none;
	padding: 0px;
	color: rgb(28, 131, 191);
	font: inherit;
	margin: 0px;
}

#sone .post .delete button.confirm {
	color: red;
	font-weight: bold;
}

#sone .post .trust button {
	color: rgb(0, 128, 0);
}

#sone .post .distrust button {
	color: rgb(255, 0, 0);
}

#sone .post .untrust button {
	color: rgb(64, 64, 64);
}

#sone .post .delete button:hover, #sone .post .like button:hover, #sone .post .unlike button:hover, #sone .post .trust button:hover, #sone .post .distrust button:hover, #sone .post .untrust button:hover, #sone .post .bookmark button:hover, #sone .post .unbookmark button:hover {
	border: 0px;
	background: none;
	padding: 0px;
	color: rgb(255, 172, 0);
	cursor: pointer;
}

#sone .post .likes span {
	font: inherit;
	color: green;
}

#sone .post .replies {
	clear: both;
	padding-top: 0.2ex;
}

#sone .post .replies .click-to-show {
	background-color: #f0f0ff;
	font-size: 85%;
	padding: 0.5em;
	cursor: pointer;
}

#sone .post .replies .click-to-show.new {
	background-color: #ffffa0;
}

#sone .post .reply > .avatar {
	position: absolute;
}

#sone .post .reply > .inner-part {
	margin-left: 36px;
	padding-left: 0.5em;
	min-height: 36px;
}

#sone .post .reply {
	position: relative;
	clear: both;
	background-color: #f0f0ff;
	margin: 1ex 0px;
	padding: 1ex;
}

#sone .post .reply .inner-part {
	font-size: 85%;
}

#sone .post .reply.new {
	background-color: #ffffa0;
}

#sone .post .reply .time {
	float: none;
	display: inline;
	color: #666;
	font-size: inherit;
}

#sone .post .show-reply-form {
	display: inline;
}

#sone .post .show-reply-form span {
	color: rgb(28, 131, 191);
	cursor: pointer;
	font: inherit;
}

#sone .post .show-reply-form span:hover {
	color: rgb(255, 172, 0);
}

#sone .post .create-reply {
	clear: both;
	background-color: #f0f0ff;
	padding: 0.5ex;
}

#sone .post .create-reply input[type=text] {
	margin-left: 0.5ex;
	width: 42em;
}

#sone .post .create-reply textarea {
	margin-left: 0.5ex;
	width: 42em;
	height: 4em;
}

#sone .post .create-reply button {
	float: right;
}

#sone .create-reply .select-sender button, #sone #post-message .select-sender button {
	display: inline;
	float: left;
}

#sone .sone {
	clear: both;
	background-color: #f0f0ff;
	border: 1px solid #ccc;
	margin-bottom: 0.5ex;
	padding: 0.5ex;
}

#sone .sone.local {
	background-color: #f0fff0;
}

#sone .sone.new {
	background-color: #ffffa0;
}

#sone .sone .profile-link {
	display: block;
}

#sone .sone .short-request-uri {
	clear: both;
	float: right;
}

#sone .sone .unknown-marker, #sone .sone .download-marker, #sone .sone .insert-marker, #sone .sone .idle-marker, #sone .sone .modified-marker {
	display: none;
}

#sone .sone.unknown .unknown-marker, #sone .sone.idle .idle-marker, #sone .sone.downloading .download-marker, #sone .sone.inserting .insert-marker, #sone .sone.modified .modified-marker {
	display: inline;
	float: right;
	border: solid 1px #ccc;
	border-right: none;
	border-top: none;
	padding: 0 0.5ex;
	position: relative;
	right: -0.5ex;
	top: -0.5ex
}

#sone .sone.idle.modified .idle-marker {
	display: none;
}

#sone .sone .last-update {
	float: right;
	display: inline;
}

#sone .sone .modified-marker, #sone .sone .unknown-marker {
	color: red;
	font-weight: bold;
}

#sone .sone form.follow, #sone .sone form.unfollow, #sone .sone form.lock, #sone .sone form.unlock {
	display: inline;
	border: solid 1px #ccc;
	border-left: none;
	border-bottom: none;
	padding: 0 0.5ex;
	position: relative;
	left: -0.5ex;
	bottom: -0.5ex
}

#sone .sone form.follow button, #sone .sone form.unfollow button, #sone .sone form.lock button, #sone .sone form.unlock button {
	display: inline;
	color: rgb(28, 131, 191);
	background: none;
	border: none;
	font: inherit;
	padding: 0px;
}

#sone .sone form.follow button:hover, #sone .sone form.unfollow button:hover, #sone .sone form.lock button:hover, #sone .sone form.unlock button:hover {
	display: inline;
	color: rgb(255, 172, 0);
}

#sone .sone.locked form.lock, #sone .sone.unlocked form.unlock {
	display: none;
}

#sone .sone form.hidden {
	display: none;
}

#sone .sone .spacer {
	display: inline;
}

#sone .profile-field, #sone #edit-profile button[type=submit], #sone #delete-profile-field {
	margin-top: 1em;
}

#sone .profile-field .name {
	display: inline;
	font-weight: bold;
}

#sone .profile-field .name.hidden {
	display: none;
}

#sone .profile-field button.confirm.edit {
	font-weight: bold;
	color: #080;
}

#sone .profile-field button.cancel {
	font-weight: bold;
	color: red;
}

#sone .profile-field .value {
	margin-left: 2em;
}

#sone #edit-profile .profile-field .value {
	margin-left: inherit;
}

#sone .profile-field .edit-field-name, #sone .profile-field .move-up-field, #sone .profile-field .move-down-field, #sone .profile-field .delete-field-name {
	float: right;
	margin-top: -1ex;
	position: relative;
}

#sone #search {
	text-align: right;
}

#sone #search input[type=text] {
	width: 35em;
}

#sone #sone-results + #sone #post-results {
	clear: both;
	padding-top: 1em;
}

#sone #tail {
	margin-top: 1em;
	border-top: solid 1px #ccc;
	padding-top: 2em;
	text-align: center;
	font-size: 75%;
	color: #888;
}

#sone #tail #version-information {
	margin-top: 1em;
}

#sone #add-sone textarea, #sone #create-sone textarea, #sone #load-sone textarea, #sone #edit-profile textarea {
	height: 1.5em;
}

#sone #add-sone button {
	position: absolute;
}

#sone .navigation {
	text-align: center;
}

#sone .navigation .first a, #sone .navigation .previous a, #sone .navigation .next a, #sone .navigation .last a, #sone .navigation .first span, #sone .navigation .previous span, #sone .navigation .next span, #sone .navigation .last span {
	display: block;
	height: 1.5em;
	padding: 0.5ex;
	width: 3em;
	border: solid 1px #ccc;
	background-color: #f0f0ff;
	margin: 1ex 0;
}

#sone .navigation .first, #sone .navigation .previous {
	float: left;
}

#sone .navigation .current-page, #sone .navigation .total-pages {
	position: relative;
	top: 0.5em;
	margin-top: 0.5ex;
	display: inline;
}

#sone .navigation .total-pages:before {
	content: '/ ';
}

#sone .navigation .next, #sone .navigation .last {
	float: right;
}

#sone h1 {
	font-family: inherit;
	font-size: 200%;
	font-weight: bold;
	clear: both;
}

#sone h2 {
	font-family: inherit;
	font-size: 150%;
	font-weight: bold;
	clear: both;
}

#sone .error label {
	color: red;
	font-weight: bold;
}

#sone input.default {
	color: #888;
}

#sone input[type=text].key {
	width: 130ex;;
	font-size: 75%;
}

#sone .confirm {
	font-weight: bold;
	color: red;
}

#sone .warning {
	color: red;
	font-style: italic;
}

#sone #sort-options {
	margin-bottom: 1em;
}<|MERGE_RESOLUTION|>--- conflicted
+++ resolved
@@ -293,15 +293,11 @@
 	font-weight: bold;
 }
 
-<<<<<<< HEAD
-#sone .post .text, #sone .post .raw-text, #sone .post .short-text {
-=======
 #sone .post .author-wot-link {
 	font-size: 90%;
 }
 
-#sone .post .text, #sone .post .raw-text {
->>>>>>> e5b1a360
+#sone .post .text, #sone .post .raw-text, #sone .post .short-text {
 	display: inline;
 	white-space: pre-wrap;
 	word-wrap: break-word;
