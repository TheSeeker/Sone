--- conflicted
+++ resolved
@@ -553,7 +553,6 @@
 	position: relative;
 }
 
-<<<<<<< HEAD
 #sone .backlinks {
 	font-size: 80%;
 }
@@ -582,7 +581,8 @@
 
 #sone .backlinks .separator {
 	display: inline;
-=======
+}
+
 #sone #search {
 	text-align: right;
 }
@@ -594,7 +594,6 @@
 #sone #sone-results + #sone #post-results {
 	clear: both;
 	padding-top: 1em;
->>>>>>> 6310bd26
 }
 
 #sone #tail {
