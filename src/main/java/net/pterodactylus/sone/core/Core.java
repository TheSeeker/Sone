/*
 * Sone - Core.java - Copyright © 2010 David Roden
 *
 * This program is free software: you can redistribute it and/or modify
 * it under the terms of the GNU General Public License as published by
 * the Free Software Foundation, either version 3 of the License, or
 * (at your option) any later version.
 *
 * This program is distributed in the hope that it will be useful,
 * but WITHOUT ANY WARRANTY; without even the implied warranty of
 * MERCHANTABILITY or FITNESS FOR A PARTICULAR PURPOSE.  See the
 * GNU General Public License for more details.
 *
 * You should have received a copy of the GNU General Public License
 * along with this program.  If not, see <http://www.gnu.org/licenses/>.
 */

package net.pterodactylus.sone.core;

import java.net.MalformedURLException;
import java.util.ArrayList;
import java.util.Collections;
import java.util.HashMap;
import java.util.HashSet;
import java.util.List;
import java.util.Map;
import java.util.Set;
import java.util.logging.Level;
import java.util.logging.Logger;

import net.pterodactylus.sone.core.Options.DefaultOption;
import net.pterodactylus.sone.core.Options.Option;
import net.pterodactylus.sone.core.Options.OptionWatcher;
import net.pterodactylus.sone.data.Album;
import net.pterodactylus.sone.data.Client;
import net.pterodactylus.sone.data.Image;
import net.pterodactylus.sone.data.Post;
import net.pterodactylus.sone.data.Profile;
import net.pterodactylus.sone.data.Profile.Field;
import net.pterodactylus.sone.data.Reply;
import net.pterodactylus.sone.data.Sone;
import net.pterodactylus.sone.freenet.wot.Identity;
import net.pterodactylus.sone.freenet.wot.IdentityListener;
import net.pterodactylus.sone.freenet.wot.IdentityManager;
import net.pterodactylus.sone.freenet.wot.OwnIdentity;
import net.pterodactylus.sone.freenet.wot.Trust;
import net.pterodactylus.sone.freenet.wot.WebOfTrustException;
import net.pterodactylus.sone.main.SonePlugin;
import net.pterodactylus.util.config.Configuration;
import net.pterodactylus.util.config.ConfigurationException;
import net.pterodactylus.util.logging.Logging;
import net.pterodactylus.util.number.Numbers;
import net.pterodactylus.util.validation.Validation;
import net.pterodactylus.util.version.Version;
import freenet.keys.FreenetURI;

/**
 * The Sone core.
 *
 * @author <a href="mailto:bombe@pterodactylus.net">David ‘Bombe’ Roden</a>
 */
public class Core implements IdentityListener, UpdateListener {

	/**
	 * Enumeration for the possible states of a {@link Sone}.
	 *
	 * @author <a href="mailto:bombe@pterodactylus.net">David ‘Bombe’ Roden</a>
	 */
	public enum SoneStatus {

		/** The Sone is unknown, i.e. not yet downloaded. */
		unknown,

		/** The Sone is idle, i.e. not being downloaded or inserted. */
		idle,

		/** The Sone is currently being inserted. */
		inserting,

		/** The Sone is currently being downloaded. */
		downloading,
	}

	/** The logger. */
	private static final Logger logger = Logging.getLogger(Core.class);

	/** The options. */
	private final Options options = new Options();

	/** The preferences. */
	private final Preferences preferences = new Preferences(options);

	/** The core listener manager. */
	private final CoreListenerManager coreListenerManager = new CoreListenerManager(this);

	/** The configuration. */
	private Configuration configuration;

	/** Whether we’re currently saving the configuration. */
	private boolean storingConfiguration = false;

	/** The identity manager. */
	private final IdentityManager identityManager;

	/** Interface to freenet. */
	private final FreenetInterface freenetInterface;

	/** The Sone downloader. */
	private final SoneDownloader soneDownloader;

	/** The update checker. */
	private final UpdateChecker updateChecker;

	/** Whether the core has been stopped. */
	private volatile boolean stopped;

	/** The Sones’ statuses. */
	/* synchronize access on itself. */
	private final Map<Sone, SoneStatus> soneStatuses = new HashMap<Sone, SoneStatus>();

	/** Locked local Sones. */
	/* synchronize on itself. */
	private final Set<Sone> lockedSones = new HashSet<Sone>();

	/** Sone inserters. */
	/* synchronize access on this on localSones. */
	private final Map<Sone, SoneInserter> soneInserters = new HashMap<Sone, SoneInserter>();

	/** All local Sones. */
	/* synchronize access on this on itself. */
	private Map<String, Sone> localSones = new HashMap<String, Sone>();

	/** All remote Sones. */
	/* synchronize access on this on itself. */
	private Map<String, Sone> remoteSones = new HashMap<String, Sone>();

	/** All new Sones. */
	private Set<String> newSones = new HashSet<String>();

	/** All known Sones. */
	/* synchronize access on {@link #newSones}. */
	private Set<String> knownSones = new HashSet<String>();

	/** All posts. */
	private Map<String, Post> posts = new HashMap<String, Post>();

	/** All new posts. */
	private Set<String> newPosts = new HashSet<String>();

	/** All known posts. */
	/* synchronize access on {@link #newPosts}. */
	private Set<String> knownPosts = new HashSet<String>();

	/** All replies. */
	private Map<String, Reply> replies = new HashMap<String, Reply>();

	/** All new replies. */
	private Set<String> newReplies = new HashSet<String>();

	/** All known replies. */
	private Set<String> knownReplies = new HashSet<String>();

<<<<<<< HEAD
	/** All known albums. */
	private Map<String, Album> albums = new HashMap<String, Album>();

	/** All known images. */
	private Map<String, Image> images = new HashMap<String, Image>();
=======
	/** All bookmarked posts. */
	/* synchronize access on itself. */
	private Set<String> bookmarkedPosts = new HashSet<String>();

	/** Trusted identities, sorted by own identities. */
	private Map<OwnIdentity, Set<Identity>> trustedIdentities = Collections.synchronizedMap(new HashMap<OwnIdentity, Set<Identity>>());
>>>>>>> cd1a52cf

	/**
	 * Creates a new core.
	 *
	 * @param configuration
	 *            The configuration of the core
	 * @param freenetInterface
	 *            The freenet interface
	 * @param identityManager
	 *            The identity manager
	 */
	public Core(Configuration configuration, FreenetInterface freenetInterface, IdentityManager identityManager) {
		this.configuration = configuration;
		this.freenetInterface = freenetInterface;
		this.identityManager = identityManager;
		this.soneDownloader = new SoneDownloader(this, freenetInterface);
		this.updateChecker = new UpdateChecker(freenetInterface);
	}

	//
	// LISTENER MANAGEMENT
	//

	/**
	 * Adds a new core listener.
	 *
	 * @param coreListener
	 *            The listener to add
	 */
	public void addCoreListener(CoreListener coreListener) {
		coreListenerManager.addListener(coreListener);
	}

	/**
	 * Removes a core listener.
	 *
	 * @param coreListener
	 *            The listener to remove
	 */
	public void removeCoreListener(CoreListener coreListener) {
		coreListenerManager.removeListener(coreListener);
	}

	//
	// ACCESSORS
	//

	/**
	 * Sets the configuration to use. This will automatically save the current
	 * configuration to the given configuration.
	 *
	 * @param configuration
	 *            The new configuration to use
	 */
	public void setConfiguration(Configuration configuration) {
		this.configuration = configuration;
		saveConfiguration();
	}

	/**
	 * Returns the options used by the core.
	 *
	 * @return The options of the core
	 */
	public Preferences getPreferences() {
		return preferences;
	}

	/**
	 * Returns the identity manager used by the core.
	 *
	 * @return The identity manager
	 */
	public IdentityManager getIdentityManager() {
		return identityManager;
	}

	/**
	 * Returns the update checker.
	 *
	 * @return The update checker
	 */
	public UpdateChecker getUpdateChecker() {
		return updateChecker;
	}

	/**
	 * Returns the status of the given Sone.
	 *
	 * @param sone
	 *            The Sone to get the status for
	 * @return The status of the Sone
	 */
	public SoneStatus getSoneStatus(Sone sone) {
		synchronized (soneStatuses) {
			return soneStatuses.get(sone);
		}
	}

	/**
	 * Sets the status of the given Sone.
	 *
	 * @param sone
	 *            The Sone to set the status of
	 * @param soneStatus
	 *            The status to set
	 */
	public void setSoneStatus(Sone sone, SoneStatus soneStatus) {
		synchronized (soneStatuses) {
			soneStatuses.put(sone, soneStatus);
		}
	}

	/**
	 * Returns whether the given Sone is currently locked.
	 *
	 * @param sone
	 *            The sone to check
	 * @return {@code true} if the Sone is locked, {@code false} if it is not
	 */
	public boolean isLocked(Sone sone) {
		synchronized (lockedSones) {
			return lockedSones.contains(sone);
		}
	}

	/**
	 * Returns all Sones, remote and local.
	 *
	 * @return All Sones
	 */
	public Set<Sone> getSones() {
		Set<Sone> allSones = new HashSet<Sone>();
		allSones.addAll(getLocalSones());
		allSones.addAll(getRemoteSones());
		return allSones;
	}

	/**
	 * Returns the Sone with the given ID, regardless whether it’s local or
	 * remote.
	 *
	 * @param id
	 *            The ID of the Sone to get
	 * @return The Sone with the given ID, or {@code null} if there is no such
	 *         Sone
	 */
	public Sone getSone(String id) {
		return getSone(id, true);
	}

	/**
	 * Returns the Sone with the given ID, regardless whether it’s local or
	 * remote.
	 *
	 * @param id
	 *            The ID of the Sone to get
	 * @param create
	 *            {@code true} to create a new Sone if none exists,
	 *            {@code false} to return {@code null} if a Sone with the given
	 *            ID does not exist
	 * @return The Sone with the given ID, or {@code null} if there is no such
	 *         Sone
	 */
	public Sone getSone(String id, boolean create) {
		if (isLocalSone(id)) {
			return getLocalSone(id);
		}
		return getRemoteSone(id, create);
	}

	/**
	 * Checks whether the core knows a Sone with the given ID.
	 *
	 * @param id
	 *            The ID of the Sone
	 * @return {@code true} if there is a Sone with the given ID, {@code false}
	 *         otherwise
	 */
	public boolean hasSone(String id) {
		return isLocalSone(id) || isRemoteSone(id);
	}

	/**
	 * Returns whether the given Sone is a local Sone.
	 *
	 * @param sone
	 *            The Sone to check for its locality
	 * @return {@code true} if the given Sone is local, {@code false} otherwise
	 */
	public boolean isLocalSone(Sone sone) {
		synchronized (localSones) {
			return localSones.containsKey(sone.getId());
		}
	}

	/**
	 * Returns whether the given ID is the ID of a local Sone.
	 *
	 * @param id
	 *            The Sone ID to check for its locality
	 * @return {@code true} if the given ID is a local Sone, {@code false}
	 *         otherwise
	 */
	public boolean isLocalSone(String id) {
		synchronized (localSones) {
			return localSones.containsKey(id);
		}
	}

	/**
	 * Returns all local Sones.
	 *
	 * @return All local Sones
	 */
	public Set<Sone> getLocalSones() {
		synchronized (localSones) {
			return new HashSet<Sone>(localSones.values());
		}
	}

	/**
	 * Returns the local Sone with the given ID.
	 *
	 * @param id
	 *            The ID of the Sone to get
	 * @return The Sone with the given ID
	 */
	public Sone getLocalSone(String id) {
		return getLocalSone(id, true);
	}

	/**
	 * Returns the local Sone with the given ID, optionally creating a new Sone.
	 *
	 * @param id
	 *            The ID of the Sone
	 * @param create
	 *            {@code true} to create a new Sone if none exists,
	 *            {@code false} to return null if none exists
	 * @return The Sone with the given ID, or {@code null}
	 */
	public Sone getLocalSone(String id, boolean create) {
		synchronized (localSones) {
			Sone sone = localSones.get(id);
			if ((sone == null) && create) {
				sone = new Sone(id);
				localSones.put(id, sone);
				setSoneStatus(sone, SoneStatus.unknown);
			}
			return sone;
		}
	}

	/**
	 * Returns all remote Sones.
	 *
	 * @return All remote Sones
	 */
	public Set<Sone> getRemoteSones() {
		synchronized (remoteSones) {
			return new HashSet<Sone>(remoteSones.values());
		}
	}

	/**
	 * Returns the remote Sone with the given ID.
	 *
	 * @param id
	 *            The ID of the remote Sone to get
	 * @return The Sone with the given ID
	 */
	public Sone getRemoteSone(String id) {
		return getRemoteSone(id, true);
	}

	/**
	 * Returns the remote Sone with the given ID.
	 *
	 * @param id
	 *            The ID of the remote Sone to get
	 * @param create
	 *            {@code true} to always create a Sone, {@code false} to return
	 *            {@code null} if no Sone with the given ID exists
	 * @return The Sone with the given ID
	 */
	public Sone getRemoteSone(String id, boolean create) {
		synchronized (remoteSones) {
			Sone sone = remoteSones.get(id);
			if ((sone == null) && create) {
				sone = new Sone(id);
				remoteSones.put(id, sone);
				setSoneStatus(sone, SoneStatus.unknown);
			}
			return sone;
		}
	}

	/**
	 * Returns whether the given Sone is a remote Sone.
	 *
	 * @param sone
	 *            The Sone to check
	 * @return {@code true} if the given Sone is a remote Sone, {@code false}
	 *         otherwise
	 */
	public boolean isRemoteSone(Sone sone) {
		synchronized (remoteSones) {
			return remoteSones.containsKey(sone.getId());
		}
	}

	/**
	 * Returns whether the Sone with the given ID is a remote Sone.
	 *
	 * @param id
	 *            The ID of the Sone to check
	 * @return {@code true} if the Sone with the given ID is a remote Sone,
	 *         {@code false} otherwise
	 */
	public boolean isRemoteSone(String id) {
		synchronized (remoteSones) {
			return remoteSones.containsKey(id);
		}
	}

	/**
	 * Returns whether the Sone with the given ID is a new Sone.
	 *
	 * @param soneId
	 *            The ID of the sone to check for
	 * @return {@code true} if the given Sone is new, false otherwise
	 */
	public boolean isNewSone(String soneId) {
		synchronized (newSones) {
			return !knownSones.contains(soneId) && newSones.contains(soneId);
		}
	}

	/**
	 * Returns whether the given Sone has been modified.
	 *
	 * @param sone
	 *            The Sone to check for modifications
	 * @return {@code true} if a modification has been detected in the Sone,
	 *         {@code false} otherwise
	 */
	public boolean isModifiedSone(Sone sone) {
		return (soneInserters.containsKey(sone)) ? soneInserters.get(sone).isModified() : false;
	}

	/**
	 * Returns whether the target Sone is trusted by the origin Sone.
	 *
	 * @param origin
	 *            The origin Sone
	 * @param target
	 *            The target Sone
	 * @return {@code true} if the target Sone is trusted by the origin Sone
	 */
	public boolean isSoneTrusted(Sone origin, Sone target) {
		return trustedIdentities.containsKey(origin) && trustedIdentities.get(origin.getIdentity()).contains(target);
	}

	/**
	 * Returns the post with the given ID.
	 *
	 * @param postId
	 *            The ID of the post to get
	 * @return The post, or {@code null} if there is no such post
	 */
	public Post getPost(String postId) {
		return getPost(postId, true);
	}

	/**
	 * Returns the post with the given ID, optionally creating a new post.
	 *
	 * @param postId
	 *            The ID of the post to get
	 * @param create
	 *            {@code true} it create a new post if no post with the given ID
	 *            exists, {@code false} to return {@code null}
	 * @return The post, or {@code null} if there is no such post
	 */
	public Post getPost(String postId, boolean create) {
		synchronized (posts) {
			Post post = posts.get(postId);
			if ((post == null) && create) {
				post = new Post(postId);
				posts.put(postId, post);
			}
			return post;
		}
	}

	/**
	 * Returns whether the given post ID is new.
	 *
	 * @param postId
	 *            The post ID
	 * @return {@code true} if the post is considered to be new, {@code false}
	 *         otherwise
	 */
	public boolean isNewPost(String postId) {
		synchronized (newPosts) {
			return !knownPosts.contains(postId) && newPosts.contains(postId);
		}
	}

	/**
	 * Returns the reply with the given ID. If there is no reply with the given
	 * ID yet, a new one is created.
	 *
	 * @param replyId
	 *            The ID of the reply to get
	 * @return The reply
	 */
	public Reply getReply(String replyId) {
		return getReply(replyId, true);
	}

	/**
	 * Returns the reply with the given ID. If there is no reply with the given
	 * ID yet, a new one is created, unless {@code create} is false in which
	 * case {@code null} is returned.
	 *
	 * @param replyId
	 *            The ID of the reply to get
	 * @param create
	 *            {@code true} to always return a {@link Reply}, {@code false}
	 *            to return {@code null} if no reply can be found
	 * @return The reply, or {@code null} if there is no such reply
	 */
	public Reply getReply(String replyId, boolean create) {
		synchronized (replies) {
			Reply reply = replies.get(replyId);
			if (create && (reply == null)) {
				reply = new Reply(replyId);
				replies.put(replyId, reply);
			}
			return reply;
		}
	}

	/**
	 * Returns all replies for the given post, order ascending by time.
	 *
	 * @param post
	 *            The post to get all replies for
	 * @return All replies for the given post
	 */
	public List<Reply> getReplies(Post post) {
		Set<Sone> sones = getSones();
		List<Reply> replies = new ArrayList<Reply>();
		for (Sone sone : sones) {
			for (Reply reply : sone.getReplies()) {
				if (reply.getPost().equals(post)) {
					replies.add(reply);
				}
			}
		}
		Collections.sort(replies, Reply.TIME_COMPARATOR);
		return replies;
	}

	/**
	 * Returns whether the reply with the given ID is new.
	 *
	 * @param replyId
	 *            The ID of the reply to check
	 * @return {@code true} if the reply is considered to be new, {@code false}
	 *         otherwise
	 */
	public boolean isNewReply(String replyId) {
		synchronized (newReplies) {
			return !knownReplies.contains(replyId) && newReplies.contains(replyId);
		}
	}

	/**
	 * Returns all Sones that have liked the given post.
	 *
	 * @param post
	 *            The post to get the liking Sones for
	 * @return The Sones that like the given post
	 */
	public Set<Sone> getLikes(Post post) {
		Set<Sone> sones = new HashSet<Sone>();
		for (Sone sone : getSones()) {
			if (sone.getLikedPostIds().contains(post.getId())) {
				sones.add(sone);
			}
		}
		return sones;
	}

	/**
	 * Returns all Sones that have liked the given reply.
	 *
	 * @param reply
	 *            The reply to get the liking Sones for
	 * @return The Sones that like the given reply
	 */
	public Set<Sone> getLikes(Reply reply) {
		Set<Sone> sones = new HashSet<Sone>();
		for (Sone sone : getSones()) {
			if (sone.getLikedReplyIds().contains(reply.getId())) {
				sones.add(sone);
			}
		}
		return sones;
	}

	/**
<<<<<<< HEAD
	 * Returns the album with the given ID, creating a new album if no album
	 * with the given ID can be found.
	 *
	 * @param albumId
	 *            The ID of the album
	 * @return The album with the given ID
	 */
	public Album getAlbum(String albumId) {
		return getAlbum(albumId, true);
	}

	/**
	 * Returns the album with the given ID, optionally creating a new album if
	 * an album with the given ID can not be found.
	 *
	 * @param albumId
	 *            The ID of the album
	 * @param create
	 *            {@code true} to create a new album if none exists for the
	 *            given ID
	 * @return The album with the given ID, or {@code null} if no album with the
	 *         given ID exists and {@code create} is {@code false}
	 */
	public Album getAlbum(String albumId, boolean create) {
		synchronized (albums) {
			Album album = albums.get(albumId);
			if (create && (album == null)) {
				album = new Album(albumId);
				albums.put(albumId, album);
			}
			return album;
		}
	}

	/**
	 * Returns the image with the given ID, creating it if necessary.
	 *
	 * @param imageId
	 *            The ID of the image
	 * @return The image with the given ID
	 */
	public Image getImage(String imageId) {
		return getImage(imageId, true);
	}

	/**
	 * Returns the image with the given ID, optionally creating it if it does
	 * not exist.
	 *
	 * @param imageId
	 *            The ID of the image
	 * @param create
	 *            {@code true} to create an image if none exists with the given
	 *            ID
	 * @return The image with the given ID, or {@code null} if none exists and
	 *         none was created
	 */
	public Image getImage(String imageId, boolean create) {
		synchronized (images) {
			Image image = images.get(imageId);
			if (create && (image == null)) {
				image = new Image(imageId);
				images.put(imageId, image);
			}
			return image;
		}
=======
	 * Returns whether the given post is bookmarked.
	 *
	 * @param post
	 *            The post to check
	 * @return {@code true} if the given post is bookmarked, {@code false}
	 *         otherwise
	 */
	public boolean isBookmarked(Post post) {
		return isPostBookmarked(post.getId());
	}

	/**
	 * Returns whether the post with the given ID is bookmarked.
	 *
	 * @param id
	 *            The ID of the post to check
	 * @return {@code true} if the post with the given ID is bookmarked,
	 *         {@code false} otherwise
	 */
	public boolean isPostBookmarked(String id) {
		synchronized (bookmarkedPosts) {
			return bookmarkedPosts.contains(id);
		}
	}

	/**
	 * Returns all currently known bookmarked posts.
	 *
	 * @return All bookmarked posts
	 */
	public Set<Post> getBookmarkedPosts() {
		Set<Post> posts = new HashSet<Post>();
		synchronized (bookmarkedPosts) {
			for (String bookmarkedPostId : bookmarkedPosts) {
				Post post = getPost(bookmarkedPostId, false);
				if (post != null) {
					posts.add(post);
				}
			}
		}
		return posts;
>>>>>>> cd1a52cf
	}

	//
	// ACTIONS
	//

	/**
	 * Locks the given Sone. A locked Sone will not be inserted by
	 * {@link SoneInserter} until it is {@link #unlockSone(Sone) unlocked}
	 * again.
	 *
	 * @param sone
	 *            The sone to lock
	 */
	public void lockSone(Sone sone) {
		synchronized (lockedSones) {
			if (lockedSones.add(sone)) {
				coreListenerManager.fireSoneLocked(sone);
			}
		}
	}

	/**
	 * Unlocks the given Sone.
	 *
	 * @see #lockSone(Sone)
	 * @param sone
	 *            The sone to unlock
	 */
	public void unlockSone(Sone sone) {
		synchronized (lockedSones) {
			if (lockedSones.remove(sone)) {
				coreListenerManager.fireSoneUnlocked(sone);
			}
		}
	}

	/**
	 * Adds a local Sone from the given ID which has to be the ID of an own
	 * identity.
	 *
	 * @param id
	 *            The ID of an own identity to add a Sone for
	 * @return The added (or already existing) Sone
	 */
	public Sone addLocalSone(String id) {
		synchronized (localSones) {
			if (localSones.containsKey(id)) {
				logger.log(Level.FINE, "Tried to add known local Sone: %s", id);
				return localSones.get(id);
			}
			OwnIdentity ownIdentity = identityManager.getOwnIdentity(id);
			if (ownIdentity == null) {
				logger.log(Level.INFO, "Invalid Sone ID: %s", id);
				return null;
			}
			return addLocalSone(ownIdentity);
		}
	}

	/**
	 * Adds a local Sone from the given own identity.
	 *
	 * @param ownIdentity
	 *            The own identity to create a Sone from
	 * @return The added (or already existing) Sone
	 */
	public Sone addLocalSone(OwnIdentity ownIdentity) {
		if (ownIdentity == null) {
			logger.log(Level.WARNING, "Given OwnIdentity is null!");
			return null;
		}
		synchronized (localSones) {
			final Sone sone;
			try {
				sone = getLocalSone(ownIdentity.getId()).setIdentity(ownIdentity).setInsertUri(new FreenetURI(ownIdentity.getInsertUri())).setRequestUri(new FreenetURI(ownIdentity.getRequestUri()));
			} catch (MalformedURLException mue1) {
				logger.log(Level.SEVERE, "Could not convert the Identity’s URIs to Freenet URIs: " + ownIdentity.getInsertUri() + ", " + ownIdentity.getRequestUri(), mue1);
				return null;
			}
			sone.setLatestEdition(Numbers.safeParseLong(ownIdentity.getProperty("Sone.LatestEdition"), (long) 0));
			sone.setClient(new Client("Sone", SonePlugin.VERSION.toString()));
			/* TODO - load posts ’n stuff */
			localSones.put(ownIdentity.getId(), sone);
			final SoneInserter soneInserter = new SoneInserter(this, freenetInterface, sone);
			soneInserters.put(sone, soneInserter);
			setSoneStatus(sone, SoneStatus.idle);
			loadSone(sone);
			if (!preferences.isSoneRescueMode()) {
				soneInserter.start();
			}
			new Thread(new Runnable() {

				@Override
				@SuppressWarnings("synthetic-access")
				public void run() {
					if (!preferences.isSoneRescueMode()) {
						soneDownloader.fetchSone(sone);
						return;
					}
					logger.log(Level.INFO, "Trying to restore Sone from Freenet…");
					coreListenerManager.fireRescuingSone(sone);
					lockSone(sone);
					long edition = sone.getLatestEdition();
					while (!stopped && (edition >= 0) && preferences.isSoneRescueMode()) {
						logger.log(Level.FINE, "Downloading edition " + edition + "…");
						soneDownloader.fetchSone(sone, sone.getRequestUri().setKeyType("SSK").setDocName("Sone-" + edition));
						--edition;
					}
					logger.log(Level.INFO, "Finished restoring Sone from Freenet, starting Inserter…");
					saveSone(sone);
					coreListenerManager.fireRescuedSone(sone);
					soneInserter.start();
				}

			}, "Sone Downloader").start();
			return sone;
		}
	}

	/**
	 * Creates a new Sone for the given own identity.
	 *
	 * @param ownIdentity
	 *            The own identity to create a Sone for
	 * @return The created Sone
	 */
	public Sone createSone(OwnIdentity ownIdentity) {
		try {
			ownIdentity.addContext("Sone");
		} catch (WebOfTrustException wote1) {
			logger.log(Level.SEVERE, "Could not add “Sone” context to own identity: " + ownIdentity, wote1);
			return null;
		}
		Sone sone = addLocalSone(ownIdentity);
		return sone;
	}

	/**
	 * Adds the Sone of the given identity.
	 *
	 * @param identity
	 *            The identity whose Sone to add
	 * @return The added or already existing Sone
	 */
	public Sone addRemoteSone(Identity identity) {
		if (identity == null) {
			logger.log(Level.WARNING, "Given Identity is null!");
			return null;
		}
		synchronized (remoteSones) {
			final Sone sone = getRemoteSone(identity.getId()).setIdentity(identity);
			boolean newSone = sone.getRequestUri() == null;
			sone.setRequestUri(getSoneUri(identity.getRequestUri()));
			sone.setLatestEdition(Numbers.safeParseLong(identity.getProperty("Sone.LatestEdition"), (long) 0));
			if (newSone) {
				synchronized (newSones) {
					newSone = !knownSones.contains(sone.getId());
					if (newSone) {
						newSones.add(sone.getId());
					}
				}
				if (newSone) {
					coreListenerManager.fireNewSoneFound(sone);
				}
			}
			remoteSones.put(identity.getId(), sone);
			soneDownloader.addSone(sone);
			setSoneStatus(sone, SoneStatus.unknown);
			new Thread(new Runnable() {

				@Override
				@SuppressWarnings("synthetic-access")
				public void run() {
					soneDownloader.fetchSone(sone);
				}

			}, "Sone Downloader").start();
			return sone;
		}
	}

	/**
	 * Retrieves the trust relationship from the origin to the target. If the
	 * trust relationship can not be retrieved, {@code null} is returned.
	 *
	 * @see Identity#getTrust(OwnIdentity)
	 * @param origin
	 *            The origin of the trust tree
	 * @param target
	 *            The target of the trust
	 * @return The trust relationship
	 */
	public Trust getTrust(Sone origin, Sone target) {
		if (!isLocalSone(origin)) {
			logger.log(Level.WARNING, "Tried to get trust from remote Sone: %s", origin);
			return null;
		}
		return target.getIdentity().getTrust((OwnIdentity) origin.getIdentity());
	}

	/**
	 * Sets the trust value of the given origin Sone for the target Sone.
	 *
	 * @param origin
	 *            The origin Sone
	 * @param target
	 *            The target Sone
	 * @param trustValue
	 *            The trust value (from {@code -100} to {@code 100})
	 */
	public void setTrust(Sone origin, Sone target, int trustValue) {
		Validation.begin().isNotNull("Trust Origin", origin).check().isInstanceOf("Trust Origin", origin.getIdentity(), OwnIdentity.class).isNotNull("Trust Target", target).isLessOrEqual("Trust Value", trustValue, 100).isGreaterOrEqual("Trust Value", trustValue, -100).check();
		try {
			((OwnIdentity) origin.getIdentity()).setTrust(target.getIdentity(), trustValue, preferences.getTrustComment());
		} catch (WebOfTrustException wote1) {
			logger.log(Level.WARNING, "Could not set trust for Sone: " + target, wote1);
		}
	}

	/**
	 * Removes any trust assignment for the given target Sone.
	 *
	 * @param origin
	 *            The trust origin
	 * @param target
	 *            The trust target
	 */
	public void removeTrust(Sone origin, Sone target) {
		Validation.begin().isNotNull("Trust Origin", origin).isNotNull("Trust Target", target).check().isInstanceOf("Trust Origin Identity", origin.getIdentity(), OwnIdentity.class).check();
		try {
			((OwnIdentity) origin.getIdentity()).removeTrust(target.getIdentity());
		} catch (WebOfTrustException wote1) {
			logger.log(Level.WARNING, "Could not remove trust for Sone: " + target, wote1);
		}
	}

	/**
	 * Assigns the configured positive trust value for the given target.
	 *
	 * @param origin
	 *            The trust origin
	 * @param target
	 *            The trust target
	 */
	public void trustSone(Sone origin, Sone target) {
		setTrust(origin, target, preferences.getPositiveTrust());
	}

	/**
	 * Assigns the configured negative trust value for the given target.
	 *
	 * @param origin
	 *            The trust origin
	 * @param target
	 *            The trust target
	 */
	public void distrustSone(Sone origin, Sone target) {
		setTrust(origin, target, preferences.getNegativeTrust());
	}

	/**
	 * Removes the trust assignment for the given target.
	 *
	 * @param origin
	 *            The trust origin
	 * @param target
	 *            The trust target
	 */
	public void untrustSone(Sone origin, Sone target) {
		removeTrust(origin, target);
	}

	/**
	 * Updates the stores Sone with the given Sone.
	 *
	 * @param sone
	 *            The updated Sone
	 */
	public void updateSone(Sone sone) {
		if (hasSone(sone.getId())) {
			boolean soneRescueMode = isLocalSone(sone) && preferences.isSoneRescueMode();
			Sone storedSone = getSone(sone.getId());
			if (!soneRescueMode && !(sone.getTime() > storedSone.getTime())) {
				logger.log(Level.FINE, "Downloaded Sone %s is not newer than stored Sone %s.", new Object[] { sone, storedSone });
				return;
			}
			synchronized (posts) {
				if (!soneRescueMode) {
					for (Post post : storedSone.getPosts()) {
						posts.remove(post.getId());
						if (!sone.getPosts().contains(post)) {
							coreListenerManager.firePostRemoved(post);
						}
					}
				}
				List<Post> storedPosts = storedSone.getPosts();
				synchronized (newPosts) {
					for (Post post : sone.getPosts()) {
						post.setSone(storedSone);
						if (!storedPosts.contains(post) && !knownPosts.contains(post.getId())) {
							newPosts.add(post.getId());
							coreListenerManager.fireNewPostFound(post);
						}
						posts.put(post.getId(), post);
					}
				}
			}
			synchronized (replies) {
				if (!soneRescueMode) {
					for (Reply reply : storedSone.getReplies()) {
						replies.remove(reply.getId());
						if (!sone.getReplies().contains(reply)) {
							coreListenerManager.fireReplyRemoved(reply);
						}
					}
				}
				Set<Reply> storedReplies = storedSone.getReplies();
				synchronized (newReplies) {
					for (Reply reply : sone.getReplies()) {
						reply.setSone(storedSone);
						if (!storedReplies.contains(reply) && !knownReplies.contains(reply.getId())) {
							newReplies.add(reply.getId());
							coreListenerManager.fireNewReplyFound(reply);
						}
						replies.put(reply.getId(), reply);
					}
				}
			}
			synchronized (storedSone) {
				if (!soneRescueMode || (sone.getTime() > storedSone.getTime())) {
					storedSone.setTime(sone.getTime());
				}
				storedSone.setClient(sone.getClient());
				storedSone.setProfile(sone.getProfile());
				if (soneRescueMode) {
					for (Post post : sone.getPosts()) {
						storedSone.addPost(post);
					}
					for (Reply reply : sone.getReplies()) {
						storedSone.addReply(reply);
					}
					for (String likedPostId : sone.getLikedPostIds()) {
						storedSone.addLikedPostId(likedPostId);
					}
					for (String likedReplyId : sone.getLikedReplyIds()) {
						storedSone.addLikedReplyId(likedReplyId);
					}
				} else {
					storedSone.setPosts(sone.getPosts());
					storedSone.setReplies(sone.getReplies());
					storedSone.setLikePostIds(sone.getLikedPostIds());
					storedSone.setLikeReplyIds(sone.getLikedReplyIds());
				}
				storedSone.setLatestEdition(sone.getLatestEdition());
			}
		}
	}

	/**
	 * Deletes the given Sone. This will remove the Sone from the
	 * {@link #getLocalSone(String) local Sones}, stops its {@link SoneInserter}
	 * and remove the context from its identity.
	 *
	 * @param sone
	 *            The Sone to delete
	 */
	public void deleteSone(Sone sone) {
		if (!(sone.getIdentity() instanceof OwnIdentity)) {
			logger.log(Level.WARNING, "Tried to delete Sone of non-own identity: %s", sone);
			return;
		}
		synchronized (localSones) {
			if (!localSones.containsKey(sone.getId())) {
				logger.log(Level.WARNING, "Tried to delete non-local Sone: %s", sone);
				return;
			}
			localSones.remove(sone.getId());
			soneInserters.remove(sone).stop();
		}
		try {
			((OwnIdentity) sone.getIdentity()).removeContext("Sone");
			((OwnIdentity) sone.getIdentity()).removeProperty("Sone.LatestEdition");
		} catch (WebOfTrustException wote1) {
			logger.log(Level.WARNING, "Could not remove context and properties from Sone: " + sone, wote1);
		}
		try {
			configuration.getLongValue("Sone/" + sone.getId() + "/Time").setValue(null);
		} catch (ConfigurationException ce1) {
			logger.log(Level.WARNING, "Could not remove Sone from configuration!", ce1);
		}
	}

	/**
	 * Marks the given Sone as known. If the Sone was {@link #isNewPost(String)
	 * new} before, a {@link CoreListener#markSoneKnown(Sone)} event is fired.
	 *
	 * @param sone
	 *            The Sone to mark as known
	 */
	public void markSoneKnown(Sone sone) {
		synchronized (newSones) {
			if (newSones.remove(sone.getId())) {
				knownSones.add(sone.getId());
				coreListenerManager.fireMarkSoneKnown(sone);
				saveConfiguration();
			}
		}
	}

	/**
	 * Loads and updates the given Sone from the configuration. If any error is
	 * encountered, loading is aborted and the given Sone is not changed.
	 *
	 * @param sone
	 *            The Sone to load and update
	 */
	public void loadSone(Sone sone) {
		if (!isLocalSone(sone)) {
			logger.log(Level.FINE, "Tried to load non-local Sone: %s", sone);
			return;
		}

		/* load Sone. */
		String sonePrefix = "Sone/" + sone.getId();
		Long soneTime = configuration.getLongValue(sonePrefix + "/Time").getValue(null);
		if (soneTime == null) {
			logger.log(Level.INFO, "Could not load Sone because no Sone has been saved.");
			return;
		}
		String lastInsertFingerprint = configuration.getStringValue(sonePrefix + "/LastInsertFingerprint").getValue("");

		/* load profile. */
		Profile profile = new Profile();
		profile.setFirstName(configuration.getStringValue(sonePrefix + "/Profile/FirstName").getValue(null));
		profile.setMiddleName(configuration.getStringValue(sonePrefix + "/Profile/MiddleName").getValue(null));
		profile.setLastName(configuration.getStringValue(sonePrefix + "/Profile/LastName").getValue(null));
		profile.setBirthDay(configuration.getIntValue(sonePrefix + "/Profile/BirthDay").getValue(null));
		profile.setBirthMonth(configuration.getIntValue(sonePrefix + "/Profile/BirthMonth").getValue(null));
		profile.setBirthYear(configuration.getIntValue(sonePrefix + "/Profile/BirthYear").getValue(null));

		/* load profile fields. */
		while (true) {
			String fieldPrefix = sonePrefix + "/Profile/Fields/" + profile.getFields().size();
			String fieldName = configuration.getStringValue(fieldPrefix + "/Name").getValue(null);
			if (fieldName == null) {
				break;
			}
			String fieldValue = configuration.getStringValue(fieldPrefix + "/Value").getValue("");
			profile.addField(fieldName).setValue(fieldValue);
		}

		/* load posts. */
		Set<Post> posts = new HashSet<Post>();
		while (true) {
			String postPrefix = sonePrefix + "/Posts/" + posts.size();
			String postId = configuration.getStringValue(postPrefix + "/ID").getValue(null);
			if (postId == null) {
				break;
			}
			String postRecipientId = configuration.getStringValue(postPrefix + "/Recipient").getValue(null);
			long postTime = configuration.getLongValue(postPrefix + "/Time").getValue((long) 0);
			String postText = configuration.getStringValue(postPrefix + "/Text").getValue(null);
			if ((postTime == 0) || (postText == null)) {
				logger.log(Level.WARNING, "Invalid post found, aborting load!");
				return;
			}
			Post post = getPost(postId).setSone(sone).setTime(postTime).setText(postText);
			if ((postRecipientId != null) && (postRecipientId.length() == 43)) {
				post.setRecipient(getSone(postRecipientId));
			}
			posts.add(post);
		}

		/* load replies. */
		Set<Reply> replies = new HashSet<Reply>();
		while (true) {
			String replyPrefix = sonePrefix + "/Replies/" + replies.size();
			String replyId = configuration.getStringValue(replyPrefix + "/ID").getValue(null);
			if (replyId == null) {
				break;
			}
			String postId = configuration.getStringValue(replyPrefix + "/Post/ID").getValue(null);
			long replyTime = configuration.getLongValue(replyPrefix + "/Time").getValue((long) 0);
			String replyText = configuration.getStringValue(replyPrefix + "/Text").getValue(null);
			if ((postId == null) || (replyTime == 0) || (replyText == null)) {
				logger.log(Level.WARNING, "Invalid reply found, aborting load!");
				return;
			}
			replies.add(getReply(replyId).setSone(sone).setPost(getPost(postId)).setTime(replyTime).setText(replyText));
		}

		/* load post likes. */
		Set<String> likedPostIds = new HashSet<String>();
		while (true) {
			String likedPostId = configuration.getStringValue(sonePrefix + "/Likes/Post/" + likedPostIds.size() + "/ID").getValue(null);
			if (likedPostId == null) {
				break;
			}
			likedPostIds.add(likedPostId);
		}

		/* load reply likes. */
		Set<String> likedReplyIds = new HashSet<String>();
		while (true) {
			String likedReplyId = configuration.getStringValue(sonePrefix + "/Likes/Reply/" + likedReplyIds.size() + "/ID").getValue(null);
			if (likedReplyId == null) {
				break;
			}
			likedReplyIds.add(likedReplyId);
		}

		/* load friends. */
		Set<String> friends = new HashSet<String>();
		while (true) {
			String friendId = configuration.getStringValue(sonePrefix + "/Friends/" + friends.size() + "/ID").getValue(null);
			if (friendId == null) {
				break;
			}
			friends.add(friendId);
		}

		/* if we’re still here, Sone was loaded successfully. */
		synchronized (sone) {
			sone.setTime(soneTime);
			sone.setProfile(profile);
			sone.setPosts(posts);
			sone.setReplies(replies);
			sone.setLikePostIds(likedPostIds);
			sone.setLikeReplyIds(likedReplyIds);
			sone.setFriends(friends);
			soneInserters.get(sone).setLastInsertFingerprint(lastInsertFingerprint);
		}
		synchronized (newSones) {
			for (String friend : friends) {
				knownSones.add(friend);
			}
		}
		synchronized (newPosts) {
			for (Post post : posts) {
				knownPosts.add(post.getId());
			}
		}
		synchronized (newReplies) {
			for (Reply reply : replies) {
				knownReplies.add(reply.getId());
			}
		}
	}

	/**
	 * Saves the given Sone. This will persist all local settings for the given
	 * Sone, such as the friends list and similar, private options.
	 *
	 * @param sone
	 *            The Sone to save
	 */
	public synchronized void saveSone(Sone sone) {
		if (!isLocalSone(sone)) {
			logger.log(Level.FINE, "Tried to save non-local Sone: %s", sone);
			return;
		}
		if (!(sone.getIdentity() instanceof OwnIdentity)) {
			logger.log(Level.WARNING, "Local Sone without OwnIdentity found, refusing to save: %s", sone);
			return;
		}

		logger.log(Level.INFO, "Saving Sone: %s", sone);
		try {
			((OwnIdentity) sone.getIdentity()).setProperty("Sone.LatestEdition", String.valueOf(sone.getLatestEdition()));

			/* save Sone into configuration. */
			String sonePrefix = "Sone/" + sone.getId();
			configuration.getLongValue(sonePrefix + "/Time").setValue(sone.getTime());
			configuration.getStringValue(sonePrefix + "/LastInsertFingerprint").setValue(soneInserters.get(sone).getLastInsertFingerprint());

			/* save profile. */
			Profile profile = sone.getProfile();
			configuration.getStringValue(sonePrefix + "/Profile/FirstName").setValue(profile.getFirstName());
			configuration.getStringValue(sonePrefix + "/Profile/MiddleName").setValue(profile.getMiddleName());
			configuration.getStringValue(sonePrefix + "/Profile/LastName").setValue(profile.getLastName());
			configuration.getIntValue(sonePrefix + "/Profile/BirthDay").setValue(profile.getBirthDay());
			configuration.getIntValue(sonePrefix + "/Profile/BirthMonth").setValue(profile.getBirthMonth());
			configuration.getIntValue(sonePrefix + "/Profile/BirthYear").setValue(profile.getBirthYear());

			/* save profile fields. */
			int fieldCounter = 0;
			for (Field profileField : profile.getFields()) {
				String fieldPrefix = sonePrefix + "/Profile/Fields/" + fieldCounter++;
				configuration.getStringValue(fieldPrefix + "/Name").setValue(profileField.getName());
				configuration.getStringValue(fieldPrefix + "/Value").setValue(profileField.getValue());
			}
			configuration.getStringValue(sonePrefix + "/Profile/Fields/" + fieldCounter + "/Name").setValue(null);

			/* save posts. */
			int postCounter = 0;
			for (Post post : sone.getPosts()) {
				String postPrefix = sonePrefix + "/Posts/" + postCounter++;
				configuration.getStringValue(postPrefix + "/ID").setValue(post.getId());
				configuration.getStringValue(postPrefix + "/Recipient").setValue((post.getRecipient() != null) ? post.getRecipient().getId() : null);
				configuration.getLongValue(postPrefix + "/Time").setValue(post.getTime());
				configuration.getStringValue(postPrefix + "/Text").setValue(post.getText());
			}
			configuration.getStringValue(sonePrefix + "/Posts/" + postCounter + "/ID").setValue(null);

			/* save replies. */
			int replyCounter = 0;
			for (Reply reply : sone.getReplies()) {
				String replyPrefix = sonePrefix + "/Replies/" + replyCounter++;
				configuration.getStringValue(replyPrefix + "/ID").setValue(reply.getId());
				configuration.getStringValue(replyPrefix + "/Post/ID").setValue(reply.getPost().getId());
				configuration.getLongValue(replyPrefix + "/Time").setValue(reply.getTime());
				configuration.getStringValue(replyPrefix + "/Text").setValue(reply.getText());
			}
			configuration.getStringValue(sonePrefix + "/Replies/" + replyCounter + "/ID").setValue(null);

			/* save post likes. */
			int postLikeCounter = 0;
			for (String postId : sone.getLikedPostIds()) {
				configuration.getStringValue(sonePrefix + "/Likes/Post/" + postLikeCounter++ + "/ID").setValue(postId);
			}
			configuration.getStringValue(sonePrefix + "/Likes/Post/" + postLikeCounter + "/ID").setValue(null);

			/* save reply likes. */
			int replyLikeCounter = 0;
			for (String replyId : sone.getLikedReplyIds()) {
				configuration.getStringValue(sonePrefix + "/Likes/Reply/" + replyLikeCounter++ + "/ID").setValue(replyId);
			}
			configuration.getStringValue(sonePrefix + "/Likes/Reply/" + replyLikeCounter + "/ID").setValue(null);

			/* save friends. */
			int friendCounter = 0;
			for (String friendId : sone.getFriends()) {
				configuration.getStringValue(sonePrefix + "/Friends/" + friendCounter++ + "/ID").setValue(friendId);
			}
			configuration.getStringValue(sonePrefix + "/Friends/" + friendCounter + "/ID").setValue(null);

			configuration.save();
			logger.log(Level.INFO, "Sone %s saved.", sone);
		} catch (ConfigurationException ce1) {
			logger.log(Level.WARNING, "Could not save Sone: " + sone, ce1);
		} catch (WebOfTrustException wote1) {
			logger.log(Level.WARNING, "Could not set WoT property for Sone: " + sone, wote1);
		}
	}

	/**
	 * Creates a new post.
	 *
	 * @param sone
	 *            The Sone that creates the post
	 * @param text
	 *            The text of the post
	 * @return The created post
	 */
	public Post createPost(Sone sone, String text) {
		return createPost(sone, System.currentTimeMillis(), text);
	}

	/**
	 * Creates a new post.
	 *
	 * @param sone
	 *            The Sone that creates the post
	 * @param time
	 *            The time of the post
	 * @param text
	 *            The text of the post
	 * @return The created post
	 */
	public Post createPost(Sone sone, long time, String text) {
		return createPost(sone, null, time, text);
	}

	/**
	 * Creates a new post.
	 *
	 * @param sone
	 *            The Sone that creates the post
	 * @param recipient
	 *            The recipient Sone, or {@code null} if this post does not have
	 *            a recipient
	 * @param text
	 *            The text of the post
	 * @return The created post
	 */
	public Post createPost(Sone sone, Sone recipient, String text) {
		return createPost(sone, recipient, System.currentTimeMillis(), text);
	}

	/**
	 * Creates a new post.
	 *
	 * @param sone
	 *            The Sone that creates the post
	 * @param recipient
	 *            The recipient Sone, or {@code null} if this post does not have
	 *            a recipient
	 * @param time
	 *            The time of the post
	 * @param text
	 *            The text of the post
	 * @return The created post
	 */
	public Post createPost(Sone sone, Sone recipient, long time, String text) {
		if (!isLocalSone(sone)) {
			logger.log(Level.FINE, "Tried to create post for non-local Sone: %s", sone);
			return null;
		}
		Post post = new Post(sone, time, text);
		if (recipient != null) {
			post.setRecipient(recipient);
		}
		synchronized (posts) {
			posts.put(post.getId(), post);
		}
		synchronized (newPosts) {
			knownPosts.add(post.getId());
		}
		sone.addPost(post);
		saveSone(sone);
		return post;
	}

	/**
	 * Deletes the given post.
	 *
	 * @param post
	 *            The post to delete
	 */
	public void deletePost(Post post) {
		if (!isLocalSone(post.getSone())) {
			logger.log(Level.WARNING, "Tried to delete post of non-local Sone: %s", post.getSone());
			return;
		}
		post.getSone().removePost(post);
		synchronized (posts) {
			posts.remove(post.getId());
		}
		saveSone(post.getSone());
	}

	/**
	 * Marks the given post as known, if it is currently a new post (according
	 * to {@link #isNewPost(String)}).
	 *
	 * @param post
	 *            The post to mark as known
	 */
	public void markPostKnown(Post post) {
		synchronized (newPosts) {
			if (newPosts.remove(post.getId())) {
				knownPosts.add(post.getId());
				coreListenerManager.fireMarkPostKnown(post);
				saveConfiguration();
			}
		}
	}

	/**
	 * Bookmarks the given post.
	 *
	 * @param post
	 *            The post to bookmark
	 */
	public void bookmark(Post post) {
		bookmarkPost(post.getId());
	}

	/**
	 * Bookmarks the post with the given ID.
	 *
	 * @param id
	 *            The ID of the post to bookmark
	 */
	public void bookmarkPost(String id) {
		synchronized (bookmarkedPosts) {
			bookmarkedPosts.add(id);
		}
	}

	/**
	 * Removes the given post from the bookmarks.
	 *
	 * @param post
	 *            The post to unbookmark
	 */
	public void unbookmark(Post post) {
		unbookmarkPost(post.getId());
	}

	/**
	 * Removes the post with the given ID from the bookmarks.
	 *
	 * @param id
	 *            The ID of the post to unbookmark
	 */
	public void unbookmarkPost(String id) {
		synchronized (bookmarkedPosts) {
			bookmarkedPosts.remove(id);
		}
	}

	/**
	 * Creates a new reply.
	 *
	 * @param sone
	 *            The Sone that creates the reply
	 * @param post
	 *            The post that this reply refers to
	 * @param text
	 *            The text of the reply
	 * @return The created reply
	 */
	public Reply createReply(Sone sone, Post post, String text) {
		return createReply(sone, post, System.currentTimeMillis(), text);
	}

	/**
	 * Creates a new reply.
	 *
	 * @param sone
	 *            The Sone that creates the reply
	 * @param post
	 *            The post that this reply refers to
	 * @param time
	 *            The time of the reply
	 * @param text
	 *            The text of the reply
	 * @return The created reply
	 */
	public Reply createReply(Sone sone, Post post, long time, String text) {
		if (!isLocalSone(sone)) {
			logger.log(Level.FINE, "Tried to create reply for non-local Sone: %s", sone);
			return null;
		}
		Reply reply = new Reply(sone, post, System.currentTimeMillis(), text);
		synchronized (replies) {
			replies.put(reply.getId(), reply);
		}
		synchronized (newReplies) {
			knownReplies.add(reply.getId());
		}
		sone.addReply(reply);
		saveSone(sone);
		return reply;
	}

	/**
	 * Deletes the given reply.
	 *
	 * @param reply
	 *            The reply to delete
	 */
	public void deleteReply(Reply reply) {
		Sone sone = reply.getSone();
		if (!isLocalSone(sone)) {
			logger.log(Level.FINE, "Tried to delete non-local reply: %s", reply);
			return;
		}
		synchronized (replies) {
			replies.remove(reply.getId());
		}
		sone.removeReply(reply);
		saveSone(sone);
	}

	/**
	 * Marks the given reply as known, if it is currently a new reply (according
	 * to {@link #isNewReply(String)}).
	 *
	 * @param reply
	 *            The reply to mark as known
	 */
	public void markReplyKnown(Reply reply) {
		synchronized (newReplies) {
			if (newReplies.remove(reply.getId())) {
				knownReplies.add(reply.getId());
				coreListenerManager.fireMarkReplyKnown(reply);
				saveConfiguration();
			}
		}
	}

	/**
	 * Creates a new top-level album for the given Sone.
	 *
	 * @param sone
	 *            The Sone to create the album for
	 * @return The new album
	 */
	public Album createAlbum(Sone sone) {
		return createAlbum(sone, null);
	}

	/**
	 * Creates a new album for the given Sone.
	 *
	 * @param sone
	 *            The Sone to create the album for
	 * @param parent
	 *            The parent of the album (may be {@code null} to create a
	 *            top-level album)
	 * @return The new album
	 */
	public Album createAlbum(Sone sone, Album parent) {
		Album album = new Album();
		synchronized (albums) {
			albums.put(album.getId(), album);
		}
		album.setSone(sone);
		if (parent != null) {
			parent.addAlbum(album);
		}
		sone.addAlbum(album);
		return album;
	}

	/**
	 * Starts the core.
	 */
	public void start() {
		loadConfiguration();
		updateChecker.addUpdateListener(this);
		updateChecker.start();
	}

	/**
	 * Stops the core.
	 */
	public void stop() {
		synchronized (localSones) {
			for (SoneInserter soneInserter : soneInserters.values()) {
				soneInserter.stop();
			}
		}
		updateChecker.stop();
		updateChecker.removeUpdateListener(this);
		soneDownloader.stop();
		saveConfiguration();
		stopped = true;
	}

	/**
	 * Saves the current options.
	 */
	public void saveConfiguration() {
		synchronized (configuration) {
			if (storingConfiguration) {
				logger.log(Level.FINE, "Already storing configuration…");
				return;
			}
			storingConfiguration = true;
		}

		/* store the options first. */
		try {
			configuration.getIntValue("Option/ConfigurationVersion").setValue(0);
			configuration.getIntValue("Option/InsertionDelay").setValue(options.getIntegerOption("InsertionDelay").getReal());
			configuration.getIntValue("Option/PositiveTrust").setValue(options.getIntegerOption("PositiveTrust").getReal());
			configuration.getIntValue("Option/NegativeTrust").setValue(options.getIntegerOption("NegativeTrust").getReal());
			configuration.getStringValue("Option/TrustComment").setValue(options.getStringOption("TrustComment").getReal());
			configuration.getBooleanValue("Option/SoneRescueMode").setValue(options.getBooleanOption("SoneRescueMode").getReal());
			configuration.getBooleanValue("Option/ClearOnNextRestart").setValue(options.getBooleanOption("ClearOnNextRestart").getReal());
			configuration.getBooleanValue("Option/ReallyClearOnNextRestart").setValue(options.getBooleanOption("ReallyClearOnNextRestart").getReal());

			/* save known Sones. */
			int soneCounter = 0;
			synchronized (newSones) {
				for (String knownSoneId : knownSones) {
					configuration.getStringValue("KnownSone/" + soneCounter++ + "/ID").setValue(knownSoneId);
				}
				configuration.getStringValue("KnownSone/" + soneCounter + "/ID").setValue(null);
			}

			/* save known posts. */
			int postCounter = 0;
			synchronized (newPosts) {
				for (String knownPostId : knownPosts) {
					configuration.getStringValue("KnownPosts/" + postCounter++ + "/ID").setValue(knownPostId);
				}
				configuration.getStringValue("KnownPosts/" + postCounter + "/ID").setValue(null);
			}

			/* save known replies. */
			int replyCounter = 0;
			synchronized (newReplies) {
				for (String knownReplyId : knownReplies) {
					configuration.getStringValue("KnownReplies/" + replyCounter++ + "/ID").setValue(knownReplyId);
				}
				configuration.getStringValue("KnownReplies/" + replyCounter + "/ID").setValue(null);
			}

			/* save bookmarked posts. */
			int bookmarkedPostCounter = 0;
			synchronized (bookmarkedPosts) {
				for (String bookmarkedPostId : bookmarkedPosts) {
					configuration.getStringValue("Bookmarks/Post/" + bookmarkedPostCounter++ + "/ID").setValue(bookmarkedPostId);
				}
			}
			configuration.getStringValue("Bookmarks/Post/" + bookmarkedPostCounter++ + "/ID").setValue(null);

			/* now save it. */
			configuration.save();

		} catch (ConfigurationException ce1) {
			logger.log(Level.SEVERE, "Could not store configuration!", ce1);
		} finally {
			synchronized (configuration) {
				storingConfiguration = false;
			}
		}
	}

	//
	// PRIVATE METHODS
	//

	/**
	 * Loads the configuration.
	 */
	@SuppressWarnings("unchecked")
	private void loadConfiguration() {
		/* create options. */
		options.addIntegerOption("InsertionDelay", new DefaultOption<Integer>(60, new OptionWatcher<Integer>() {

			@Override
			public void optionChanged(Option<Integer> option, Integer oldValue, Integer newValue) {
				SoneInserter.setInsertionDelay(newValue);
			}

		}));
		options.addIntegerOption("PositiveTrust", new DefaultOption<Integer>(75));
		options.addIntegerOption("NegativeTrust", new DefaultOption<Integer>(-100));
		options.addStringOption("TrustComment", new DefaultOption<String>("Set from Sone Web Interface"));
		options.addBooleanOption("SoneRescueMode", new DefaultOption<Boolean>(false));
		options.addBooleanOption("ClearOnNextRestart", new DefaultOption<Boolean>(false));
		options.addBooleanOption("ReallyClearOnNextRestart", new DefaultOption<Boolean>(false));

		/* read options from configuration. */
		options.getBooleanOption("ClearOnNextRestart").set(configuration.getBooleanValue("Option/ClearOnNextRestart").getValue(null));
		options.getBooleanOption("ReallyClearOnNextRestart").set(configuration.getBooleanValue("Option/ReallyClearOnNextRestart").getValue(null));
		boolean clearConfiguration = options.getBooleanOption("ClearOnNextRestart").get() && options.getBooleanOption("ReallyClearOnNextRestart").get();
		options.getBooleanOption("ClearOnNextRestart").set(null);
		options.getBooleanOption("ReallyClearOnNextRestart").set(null);
		if (clearConfiguration) {
			/* stop loading the configuration. */
			return;
		}

		options.getIntegerOption("InsertionDelay").set(configuration.getIntValue("Option/InsertionDelay").getValue(null));
		options.getIntegerOption("PositiveTrust").set(configuration.getIntValue("Option/PositiveTrust").getValue(null));
		options.getIntegerOption("NegativeTrust").set(configuration.getIntValue("Option/NegativeTrust").getValue(null));
		options.getStringOption("TrustComment").set(configuration.getStringValue("Option/TrustComment").getValue(null));
		options.getBooleanOption("SoneRescueMode").set(configuration.getBooleanValue("Option/SoneRescueMode").getValue(null));

		/* load known Sones. */
		int soneCounter = 0;
		while (true) {
			String knownSoneId = configuration.getStringValue("KnownSone/" + soneCounter++ + "/ID").getValue(null);
			if (knownSoneId == null) {
				break;
			}
			synchronized (newSones) {
				knownSones.add(knownSoneId);
			}
		}

		/* load known posts. */
		int postCounter = 0;
		while (true) {
			String knownPostId = configuration.getStringValue("KnownPosts/" + postCounter++ + "/ID").getValue(null);
			if (knownPostId == null) {
				break;
			}
			synchronized (newPosts) {
				knownPosts.add(knownPostId);
			}
		}

		/* load known replies. */
		int replyCounter = 0;
		while (true) {
			String knownReplyId = configuration.getStringValue("KnownReplies/" + replyCounter++ + "/ID").getValue(null);
			if (knownReplyId == null) {
				break;
			}
			synchronized (newReplies) {
				knownReplies.add(knownReplyId);
			}
		}

		/* load bookmarked posts. */
		int bookmarkedPostCounter = 0;
		while (true) {
			String bookmarkedPostId = configuration.getStringValue("Bookmarks/Post/" + bookmarkedPostCounter++ + "/ID").getValue(null);
			if (bookmarkedPostId == null) {
				break;
			}
			synchronized (bookmarkedPosts) {
				bookmarkedPosts.add(bookmarkedPostId);
			}
		}

	}

	/**
	 * Generate a Sone URI from the given URI and latest edition.
	 *
	 * @param uriString
	 *            The URI to derive the Sone URI from
	 * @return The derived URI
	 */
	private FreenetURI getSoneUri(String uriString) {
		try {
			FreenetURI uri = new FreenetURI(uriString).setDocName("Sone").setMetaString(new String[0]);
			return uri;
		} catch (MalformedURLException mue1) {
			logger.log(Level.WARNING, "Could not create Sone URI from URI: " + uriString, mue1);
			return null;
		}
	}

	//
	// INTERFACE IdentityListener
	//

	/**
	 * {@inheritDoc}
	 */
	@Override
	public void ownIdentityAdded(OwnIdentity ownIdentity) {
		logger.log(Level.FINEST, "Adding OwnIdentity: " + ownIdentity);
		if (ownIdentity.hasContext("Sone")) {
			trustedIdentities.put(ownIdentity, Collections.synchronizedSet(new HashSet<Identity>()));
			addLocalSone(ownIdentity);
		}
	}

	/**
	 * {@inheritDoc}
	 */
	@Override
	public void ownIdentityRemoved(OwnIdentity ownIdentity) {
		logger.log(Level.FINEST, "Removing OwnIdentity: " + ownIdentity);
		trustedIdentities.remove(ownIdentity);
	}

	/**
	 * {@inheritDoc}
	 */
	@Override
	public void identityAdded(OwnIdentity ownIdentity, Identity identity) {
		logger.log(Level.FINEST, "Adding Identity: " + identity);
		trustedIdentities.get(ownIdentity).add(identity);
		addRemoteSone(identity);
	}

	/**
	 * {@inheritDoc}
	 */
	@Override
	public void identityUpdated(OwnIdentity ownIdentity, final Identity identity) {
		new Thread(new Runnable() {

			@Override
			@SuppressWarnings("synthetic-access")
			public void run() {
				Sone sone = getRemoteSone(identity.getId());
				sone.setIdentity(identity);
				soneDownloader.addSone(sone);
				soneDownloader.fetchSone(sone);
			}
		}).start();
	}

	/**
	 * {@inheritDoc}
	 */
	@Override
	public void identityRemoved(OwnIdentity ownIdentity, Identity identity) {
		trustedIdentities.get(ownIdentity).remove(identity);
	}

	//
	// INTERFACE UpdateListener
	//

	/**
	 * {@inheritDoc}
	 */
	@Override
	public void updateFound(Version version, long releaseTime, long latestEdition) {
		coreListenerManager.fireUpdateFound(version, releaseTime, latestEdition);
	}

	/**
	 * Convenience interface for external classes that want to access the core’s
	 * configuration.
	 *
	 * @author <a href="mailto:bombe@pterodactylus.net">David ‘Bombe’ Roden</a>
	 */
	public static class Preferences {

		/** The wrapped options. */
		private final Options options;

		/**
		 * Creates a new preferences object wrapped around the given options.
		 *
		 * @param options
		 *            The options to wrap
		 */
		public Preferences(Options options) {
			this.options = options;
		}

		/**
		 * Returns the insertion delay.
		 *
		 * @return The insertion delay
		 */
		public int getInsertionDelay() {
			return options.getIntegerOption("InsertionDelay").get();
		}

		/**
		 * Sets the insertion delay
		 *
		 * @param insertionDelay
		 *            The new insertion delay, or {@code null} to restore it to
		 *            the default value
		 * @return This preferences
		 */
		public Preferences setInsertionDelay(Integer insertionDelay) {
			options.getIntegerOption("InsertionDelay").set(insertionDelay);
			return this;
		}

		/**
		 * Returns the positive trust.
		 *
		 * @return The positive trust
		 */
		public int getPositiveTrust() {
			return options.getIntegerOption("PositiveTrust").get();
		}

		/**
		 * Sets the positive trust.
		 *
		 * @param positiveTrust
		 *            The new positive trust, or {@code null} to restore it to
		 *            the default vlaue
		 * @return This preferences
		 */
		public Preferences setPositiveTrust(Integer positiveTrust) {
			options.getIntegerOption("PositiveTrust").set(positiveTrust);
			return this;
		}

		/**
		 * Returns the negative trust.
		 *
		 * @return The negative trust
		 */
		public int getNegativeTrust() {
			return options.getIntegerOption("NegativeTrust").get();
		}

		/**
		 * Sets the negative trust.
		 *
		 * @param negativeTrust
		 *            The negative trust, or {@code null} to restore it to the
		 *            default value
		 * @return The preferences
		 */
		public Preferences setNegativeTrust(Integer negativeTrust) {
			options.getIntegerOption("NegativeTrust").set(negativeTrust);
			return this;
		}

		/**
		 * Returns the trust comment. This is the comment that is set in the web
		 * of trust when a trust value is assigned to an identity.
		 *
		 * @return The trust comment
		 */
		public String getTrustComment() {
			return options.getStringOption("TrustComment").get();
		}

		/**
		 * Sets the trust comment.
		 *
		 * @param trustComment
		 *            The trust comment, or {@code null} to restore it to the
		 *            default value
		 * @return This preferences
		 */
		public Preferences setTrustComment(String trustComment) {
			options.getStringOption("TrustComment").set(trustComment);
			return this;
		}

		/**
		 * Returns whether the rescue mode is active.
		 *
		 * @return {@code true} if the rescue mode is active, {@code false}
		 *         otherwise
		 */
		public boolean isSoneRescueMode() {
			return options.getBooleanOption("SoneRescueMode").get();
		}

		/**
		 * Sets whether the rescue mode is active.
		 *
		 * @param soneRescueMode
		 *            {@code true} if the rescue mode is active, {@code false}
		 *            otherwise
		 * @return This preferences
		 */
		public Preferences setSoneRescueMode(Boolean soneRescueMode) {
			options.getBooleanOption("SoneRescueMode").set(soneRescueMode);
			return this;
		}

		/**
		 * Returns whether Sone should clear its settings on the next restart.
		 * In order to be effective, {@link #isReallyClearOnNextRestart()} needs
		 * to return {@code true} as well!
		 *
		 * @return {@code true} if Sone should clear its settings on the next
		 *         restart, {@code false} otherwise
		 */
		public boolean isClearOnNextRestart() {
			return options.getBooleanOption("ClearOnNextRestart").get();
		}

		/**
		 * Sets whether Sone will clear its settings on the next restart.
		 *
		 * @param clearOnNextRestart
		 *            {@code true} if Sone should clear its settings on the next
		 *            restart, {@code false} otherwise
		 * @return This preferences
		 */
		public Preferences setClearOnNextRestart(Boolean clearOnNextRestart) {
			options.getBooleanOption("ClearOnNextRestart").set(clearOnNextRestart);
			return this;
		}

		/**
		 * Returns whether Sone should really clear its settings on next
		 * restart. This is a confirmation option that needs to be set in
		 * addition to {@link #isClearOnNextRestart()} in order to clear Sone’s
		 * settings on the next restart.
		 *
		 * @return {@code true} if Sone should really clear its settings on the
		 *         next restart, {@code false} otherwise
		 */
		public boolean isReallyClearOnNextRestart() {
			return options.getBooleanOption("ReallyClearOnNextRestart").get();
		}

		/**
		 * Sets whether Sone should really clear its settings on the next
		 * restart.
		 *
		 * @param reallyClearOnNextRestart
		 *            {@code true} if Sone should really clear its settings on
		 *            the next restart, {@code false} otherwise
		 * @return This preferences
		 */
		public Preferences setReallyClearOnNextRestart(Boolean reallyClearOnNextRestart) {
			options.getBooleanOption("ReallyClearOnNextRestart").set(reallyClearOnNextRestart);
			return this;
		}

	}

}<|MERGE_RESOLUTION|>--- conflicted
+++ resolved
@@ -160,20 +160,18 @@
 	/** All known replies. */
 	private Set<String> knownReplies = new HashSet<String>();
 
-<<<<<<< HEAD
-	/** All known albums. */
-	private Map<String, Album> albums = new HashMap<String, Album>();
-
-	/** All known images. */
-	private Map<String, Image> images = new HashMap<String, Image>();
-=======
 	/** All bookmarked posts. */
 	/* synchronize access on itself. */
 	private Set<String> bookmarkedPosts = new HashSet<String>();
 
 	/** Trusted identities, sorted by own identities. */
 	private Map<OwnIdentity, Set<Identity>> trustedIdentities = Collections.synchronizedMap(new HashMap<OwnIdentity, Set<Identity>>());
->>>>>>> cd1a52cf
+
+	/** All known albums. */
+	private Map<String, Album> albums = new HashMap<String, Album>();
+
+	/** All known images. */
+	private Map<String, Image> images = new HashMap<String, Image>();
 
 	/**
 	 * Creates a new core.
@@ -689,74 +687,6 @@
 	}
 
 	/**
-<<<<<<< HEAD
-	 * Returns the album with the given ID, creating a new album if no album
-	 * with the given ID can be found.
-	 *
-	 * @param albumId
-	 *            The ID of the album
-	 * @return The album with the given ID
-	 */
-	public Album getAlbum(String albumId) {
-		return getAlbum(albumId, true);
-	}
-
-	/**
-	 * Returns the album with the given ID, optionally creating a new album if
-	 * an album with the given ID can not be found.
-	 *
-	 * @param albumId
-	 *            The ID of the album
-	 * @param create
-	 *            {@code true} to create a new album if none exists for the
-	 *            given ID
-	 * @return The album with the given ID, or {@code null} if no album with the
-	 *         given ID exists and {@code create} is {@code false}
-	 */
-	public Album getAlbum(String albumId, boolean create) {
-		synchronized (albums) {
-			Album album = albums.get(albumId);
-			if (create && (album == null)) {
-				album = new Album(albumId);
-				albums.put(albumId, album);
-			}
-			return album;
-		}
-	}
-
-	/**
-	 * Returns the image with the given ID, creating it if necessary.
-	 *
-	 * @param imageId
-	 *            The ID of the image
-	 * @return The image with the given ID
-	 */
-	public Image getImage(String imageId) {
-		return getImage(imageId, true);
-	}
-
-	/**
-	 * Returns the image with the given ID, optionally creating it if it does
-	 * not exist.
-	 *
-	 * @param imageId
-	 *            The ID of the image
-	 * @param create
-	 *            {@code true} to create an image if none exists with the given
-	 *            ID
-	 * @return The image with the given ID, or {@code null} if none exists and
-	 *         none was created
-	 */
-	public Image getImage(String imageId, boolean create) {
-		synchronized (images) {
-			Image image = images.get(imageId);
-			if (create && (image == null)) {
-				image = new Image(imageId);
-				images.put(imageId, image);
-			}
-			return image;
-		}
-=======
 	 * Returns whether the given post is bookmarked.
 	 *
 	 * @param post
@@ -798,7 +728,76 @@
 			}
 		}
 		return posts;
->>>>>>> cd1a52cf
+	}
+
+	/**
+	 * 	
+	 * Returns the album with the given ID, creating a new album if no album
+	 * with the given ID can be found.
+	 *
+	 * @param albumId
+	 *            The ID of the album
+	 * @return The album with the given ID
+	 */
+	public Album getAlbum(String albumId) {
+		return getAlbum(albumId, true);
+	}
+
+	/**
+	 * Returns the album with the given ID, optionally creating a new album if
+	 * an album with the given ID can not be found.
+	 *
+	 * @param albumId
+	 *            The ID of the album
+	 * @param create
+	 *            {@code true} to create a new album if none exists for the
+	 *            given ID
+	 * @return The album with the given ID, or {@code null} if no album with the
+	 *         given ID exists and {@code create} is {@code false}
+	 */
+	public Album getAlbum(String albumId, boolean create) {
+		synchronized (albums) {
+			Album album = albums.get(albumId);
+			if (create && (album == null)) {
+				album = new Album(albumId);
+				albums.put(albumId, album);
+			}
+			return album;
+		}
+	}
+
+	/**
+	 * Returns the image with the given ID, creating it if necessary.
+	 *
+	 * @param imageId
+	 *            The ID of the image
+	 * @return The image with the given ID
+	 */
+	public Image getImage(String imageId) {
+		return getImage(imageId, true);
+	}
+
+	/**
+	 * Returns the image with the given ID, optionally creating it if it does
+	 * not exist.
+	 *
+	 * @param imageId
+	 *            The ID of the image
+	 * @param create
+	 *            {@code true} to create an image if none exists with the given
+	 *            ID
+	 * @return The image with the given ID, or {@code null} if none exists and
+	 *         none was created
+	 */
+	public Image getImage(String imageId, boolean create) {
+		synchronized (images) {
+			Image image = images.get(imageId);
+			if (create && (image == null)) {
+				image = new Image(imageId);
+				images.put(imageId, image);
+			}
+			return image;
+		}
 	}
 
 	//
